--- conflicted
+++ resolved
@@ -75,19 +75,11 @@
      * @param bitmap The bitmap texture that is going to be applied to the view.
      * @param tileMode The bitmap mode [Shader.TileMode]
      */
-<<<<<<< HEAD
-    override fun applyTexture(bitmap: Bitmap, tileMode: Shader.TileMode) {
+    override fun applyTexture(bitmap: Bitmap, tileMode: Shader.TileMode, opacity: Float) {
         invalidateAfter {
-            paint.shader = BitmapShader(bitmap, tileMode, tileMode)
-=======
-    override fun applyTexture(bitmap: Bitmap, tileMode: Shader.TileMode, opacity: Float) {
-        doWhileInvalidate {
-            if (bitmapShader == null) bitmapShader =
-                BitmapShader(bitmap, tileMode, tileMode).apply {
-                    alpha = opacity
-                }
-            paint.shader = bitmapShader
->>>>>>> b5a185ed
+            paint.shader = BitmapShader(bitmap, tileMode, tileMode).apply {
+                alpha = opacity
+            }
         }
     }
 
